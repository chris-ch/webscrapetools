--- conflicted
+++ resolved
@@ -7,11 +7,7 @@
 
 setup(
     name='webscrapetools',
-<<<<<<< HEAD
     version='0.4.1',
-=======
-    version='0.4.0',
->>>>>>> ae276fba
     description='A basic but fast, persistent and threadsafe caching system',
     long_description=readme(),
     url='https://github.com/chris-ch/webscrapetools',
@@ -20,7 +16,7 @@
     packages=['webscrapetools'],
     package_dir={'webscrapetools': 'src/webscrapetools'},
     license='Apache',
-    download_url='https://github.com/chris-ch/webscrapetools/webscrapetools/archive/0.4.0.tar.gz',
+    download_url='https://github.com/chris-ch/webscrapetools/webscrapetools/archive/0.4.1.tar.gz',
     install_requires=[
         'requests',
     ],
